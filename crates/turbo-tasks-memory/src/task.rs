--- conflicted
+++ resolved
@@ -614,11 +614,6 @@
                 Dirty { .. } | Scheduled { .. } | InProgressDirty { .. } => {
                     // already dirty
                     drop(state);
-<<<<<<< HEAD
-                    turbo_tasks.schedule(self.id, reason);
-                } else {
-                    state.state_type = Dirty;
-=======
                 }
                 Done {
                     ref mut dependencies,
@@ -643,7 +638,7 @@
                             event: Event::new(move || format!("TaskState({id})::event")),
                         };
                         drop(state);
-                        turbo_tasks.schedule(self.id);
+                        turbo_tasks.schedule(self.id, reason);
                     } else {
                         state.state_type = Dirty {
                             event: Event::new(move || format!("TaskState({id})::event")),
@@ -655,7 +650,6 @@
                     state.state_type = InProgressDirty {
                         event: event.take(),
                     };
->>>>>>> 7d0994a2
                     drop(state);
                 }
             }
