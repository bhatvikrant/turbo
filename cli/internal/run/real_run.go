--- conflicted
+++ resolved
@@ -94,14 +94,6 @@
 
 	execFunc := func(ctx gocontext.Context, packageTask *nodes.PackageTask) error {
 		// COPY PASTE FROM DRY RUN!
-<<<<<<< HEAD
-		deps := engine.TaskGraph.DownEdges(packageTask.TaskID)
-
-		expandedInputs := taskHashTracker.GetExpandedInputs(packageTask)
-		framework := taskHashTracker.PackageTaskFramework[packageTask.TaskID]
-
-=======
->>>>>>> 631c7d95
 		itemStatus, err := turboCache.Exists(packageTask.Hash)
 		if err != nil {
 			fmt.Printf("Warning: error with collecting task summary: %s", err)
@@ -117,6 +109,11 @@
 		descendents, err := engine.GetTaskGraphDescendants(packageTask.TaskID)
 		if err != nil {
 			fmt.Printf("Warning: error with collecting task summary: %s", err)
+		}
+
+		framework := runsummary.MissingFrameworkLabel
+		if packageTask.Framework != "" {
+			framework = packageTask.Framework
 		}
 
 		ts := runsummary.TaskSummary{
@@ -133,28 +130,17 @@
 			Dependencies:           ancestors,
 			Dependents:             descendents,
 			ResolvedTaskDefinition: packageTask.TaskDefinition,
-<<<<<<< HEAD
-			ExpandedInputs:         expandedInputs,
-=======
 			ExpandedInputs:         packageTask.ExpandedInputs,
->>>>>>> 631c7d95
 			EnvVars: runsummary.TaskEnvVarSummary{
 				Configured: packageTask.HashedEnvVars.BySource.Explicit.ToSecretHashable(),
 				Inferred:   packageTask.HashedEnvVars.BySource.Prefixed.ToSecretHashable(),
 			},
-<<<<<<< HEAD
 			Framework: framework,
-=======
-			Framework: packageTask.Framework,
->>>>>>> 631c7d95
 		}
 		// End DRY RUN STOLEN
 
 		// deps here are passed in to calculate the task hash
-<<<<<<< HEAD
-=======
 		deps := engine.TaskGraph.DownEdges(packageTask.TaskID)
->>>>>>> 631c7d95
 		expandedOutputs, err := ec.exec(ctx, packageTask, deps)
 		if err != nil {
 			return err
