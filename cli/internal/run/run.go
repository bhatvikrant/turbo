package run

import (
	gocontext "context"
	"fmt"
	"os"
	"sort"
	"sync"
	"time"

	"github.com/vercel/turbo/cli/internal/analytics"
	"github.com/vercel/turbo/cli/internal/cache"
	"github.com/vercel/turbo/cli/internal/cmdutil"
	"github.com/vercel/turbo/cli/internal/context"
	"github.com/vercel/turbo/cli/internal/core"
	"github.com/vercel/turbo/cli/internal/daemon"
	"github.com/vercel/turbo/cli/internal/daemonclient"
	"github.com/vercel/turbo/cli/internal/fs"
	"github.com/vercel/turbo/cli/internal/graph"
	"github.com/vercel/turbo/cli/internal/process"
	"github.com/vercel/turbo/cli/internal/scm"
	"github.com/vercel/turbo/cli/internal/scope"
	"github.com/vercel/turbo/cli/internal/signals"
	"github.com/vercel/turbo/cli/internal/taskhash"
	"github.com/vercel/turbo/cli/internal/turbostate"
	"github.com/vercel/turbo/cli/internal/ui"
	"github.com/vercel/turbo/cli/internal/util"

	"github.com/pkg/errors"
)

var _cmdLong = `
Run tasks across projects in your monorepo.

By default, turbo executes tasks in topological order (i.e.
dependencies first) and then caches the results. Re-running commands for
tasks already in the cache will skip re-execution and immediately move
artifacts from the cache into the correct output folders (as if the task
occurred again).

Arguments passed after '--' will be passed through to the named tasks.
`

// ExecuteRun executes the run command
func ExecuteRun(ctx gocontext.Context, helper *cmdutil.Helper, signalWatcher *signals.Watcher, args *turbostate.ParsedArgsFromRust) error {
	base, err := helper.GetCmdBase(args)
	if err != nil {
		return err
	}
	tasks := args.Command.Run.Tasks
	passThroughArgs := args.Command.Run.PassThroughArgs
	if len(tasks) == 0 {
		return errors.New("at least one task must be specified")
	}
	opts, err := optsFromArgs(args)
	if err != nil {
		return err
	}

	opts.runOpts.passThroughArgs = passThroughArgs
	run := configureRun(base, opts, signalWatcher)
	if err := run.run(ctx, tasks); err != nil {
		base.LogError("run failed: %v", err)
		return err
	}
	return nil
}

func optsFromArgs(args *turbostate.ParsedArgsFromRust) (*Opts, error) {
	runPayload := args.Command.Run

	opts := getDefaultOptions()
	// aliases := make(map[string]string)
	scope.OptsFromArgs(&opts.scopeOpts, args)

	// Cache flags
	opts.cacheOpts.SkipFilesystem = runPayload.RemoteOnly
	opts.cacheOpts.OverrideDir = runPayload.CacheDir
	opts.cacheOpts.Workers = runPayload.CacheWorkers
	opts.runOpts.logPrefix = runPayload.LogPrefix

	// Runcache flags
	opts.runcacheOpts.SkipReads = runPayload.Force
	opts.runcacheOpts.SkipWrites = runPayload.NoCache

	if runPayload.OutputLogs != "" {
		err := opts.runcacheOpts.SetTaskOutputMode(runPayload.OutputLogs)
		if err != nil {
			return nil, err
		}
	}

	// Run flags
	if runPayload.Concurrency != "" {
		concurrency, err := util.ParseConcurrency(runPayload.Concurrency)
		if err != nil {
			return nil, err
		}
		opts.runOpts.concurrency = concurrency
	}
	opts.runOpts.parallel = runPayload.Parallel
	opts.runOpts.profile = runPayload.Profile
	opts.runOpts.continueOnError = runPayload.ContinueExecution
	opts.runOpts.only = runPayload.Only
	opts.runOpts.noDaemon = runPayload.NoDaemon
	opts.runOpts.singlePackage = args.Command.Run.SinglePackage

	// See comment on Graph in turbostate.go for an explanation on Graph's representation.
	// If flag is passed...
	if runPayload.Graph != nil {
		// If no value is attached, we print to stdout
		if *runPayload.Graph == "" {
			opts.runOpts.graphDot = true
		} else {
			// Otherwise, we emit to the file name attached as value
			opts.runOpts.graphDot = false
			opts.runOpts.graphFile = *runPayload.Graph
		}
	}

	if runPayload.DryRun != "" {
		opts.runOpts.dryRunJSON = runPayload.DryRun == _dryRunJSONValue

		if runPayload.DryRun == _dryRunTextValue || runPayload.DryRun == _dryRunJSONValue {
			opts.runOpts.dryRun = true
		} else {
			return nil, fmt.Errorf("invalid dry-run mode: %v", runPayload.DryRun)
		}
	}

	return opts, nil
}

func configureRun(base *cmdutil.CmdBase, opts *Opts, signalWatcher *signals.Watcher) *run {
	if os.Getenv("TURBO_FORCE") == "true" {
		opts.runcacheOpts.SkipReads = true
	}

	if os.Getenv("TURBO_REMOTE_ONLY") == "true" {
		opts.cacheOpts.SkipFilesystem = true
	}

	processes := process.NewManager(base.Logger.Named("processes"))
	signalWatcher.AddOnClose(processes.Close)
	return &run{
		base:      base,
		opts:      opts,
		processes: processes,
	}
}

type run struct {
	base      *cmdutil.CmdBase
	opts      *Opts
	processes *process.Manager
}

func (r *run) run(ctx gocontext.Context, targets []string) error {
	startAt := time.Now()
	packageJSONPath := r.base.RepoRoot.UntypedJoin("package.json")
	rootPackageJSON, err := fs.ReadPackageJSON(packageJSONPath)
	if err != nil {
		return fmt.Errorf("failed to read package.json: %w", err)
	}

	var pkgDepGraph *context.Context
	if r.opts.runOpts.singlePackage {
		pkgDepGraph, err = context.SinglePackageGraph(r.base.RepoRoot, rootPackageJSON)
	} else {
		pkgDepGraph, err = context.BuildPackageGraph(r.base.RepoRoot, rootPackageJSON)
	}
	if err != nil {
		var warnings *context.Warnings
		if errors.As(err, &warnings) {
			r.base.LogWarning("Issues occurred when constructing package graph. Turbo will function, but some features may not be available", err)
		} else {
			return err
		}
	}

	if ui.IsCI && !r.opts.runOpts.noDaemon {
		r.base.Logger.Info("skipping turbod since we appear to be in a non-interactive context")
	} else if !r.opts.runOpts.noDaemon {
		turbodClient, err := daemon.GetClient(ctx, r.base.RepoRoot, r.base.Logger, r.base.TurboVersion, daemon.ClientOpts{})
		if err != nil {
			r.base.LogWarning("", errors.Wrap(err, "failed to contact turbod. Continuing in standalone mode"))
		} else {
			defer func() { _ = turbodClient.Close() }()
			r.base.Logger.Debug("running in daemon mode")
			daemonClient := daemonclient.New(turbodClient)
			r.opts.runcacheOpts.OutputWatcher = daemonClient
		}
	}

	if err := util.ValidateGraph(&pkgDepGraph.WorkspaceGraph); err != nil {
		return errors.Wrap(err, "Invalid package dependency graph")
	}

	// TODO: consolidate some of these arguments
	// Note: not all properties are set here. GlobalHash and Pipeline keys are set later
	g := &graph.CompleteGraph{
		WorkspaceGraph:  pkgDepGraph.WorkspaceGraph,
		WorkspaceInfos:  pkgDepGraph.WorkspaceInfos,
		RootNode:        pkgDepGraph.RootNode,
		TaskDefinitions: map[string]*fs.TaskDefinition{},
		RepoRoot:        r.base.RepoRoot,
	}

	turboJSON, err := g.GetTurboConfigFromWorkspace(util.RootPkgName, r.opts.runOpts.singlePackage)
	if err != nil {
		return err
	}

	// TODO: these values come from a config file, hopefully viper can help us merge these
	r.opts.cacheOpts.RemoteCacheOpts = turboJSON.RemoteCacheOptions

	pipeline := turboJSON.Pipeline
	g.Pipeline = pipeline
	scmInstance, err := scm.FromInRepo(r.base.RepoRoot)
	if err != nil {
		if errors.Is(err, scm.ErrFallback) {
			r.base.LogWarning("", err)
		} else {
			return errors.Wrap(err, "failed to create SCM")
		}
	}
	filteredPkgs, isAllPackages, err := scope.ResolvePackages(&r.opts.scopeOpts, r.base.RepoRoot, scmInstance, pkgDepGraph, r.base.UI, r.base.Logger)
	if err != nil {
		return errors.Wrap(err, "failed to resolve packages to run")
	}
	if isAllPackages {
		// if there is a root task for any of our targets, we need to add it
		for _, target := range targets {
			key := util.RootTaskID(target)
			if _, ok := pipeline[key]; ok {
				filteredPkgs.Add(util.RootPkgName)
				// we only need to know we're running a root task once to add it for consideration
				break
			}
		}
	}

<<<<<<< HEAD
	ghInputs, err := NewGlobalHashInputs(
=======
	globalHashable, err := calculateGlobalHash(
>>>>>>> 86caa709
		r.base.RepoRoot,
		rootPackageJSON,
		pipeline,
		turboJSON.GlobalEnv,
		turboJSON.GlobalDeps,
		pkgDepGraph.PackageManager,
		pkgDepGraph.Lockfile,
		r.base.Logger,
		os.Environ(),
	)

<<<<<<< HEAD
	if err != nil {
		return fmt.Errorf("failed to collect global hash inputs: %v", err)
	}

	globalHash, err := ghInputs.calculateGlobalHash()
	if err != nil {
		return fmt.Errorf("error building global hash: %v", err)
=======
	if err != nil {
		return fmt.Errorf("failed to collect global hash inputs: %v", err)
	}

	if globalHash, err := fs.HashObject(globalHashable); err == nil {
		r.base.Logger.Debug("global hash", "value", globalHash)
		g.GlobalHash = globalHash
	} else {
		return fmt.Errorf("failed to calculate global hash: %v", err)
>>>>>>> 86caa709
	}

	r.base.Logger.Debug("local cache folder", "path", r.opts.cacheOpts.OverrideDir)

	rs := &runSpec{
		Targets:      targets,
		FilteredPkgs: filteredPkgs,
		Opts:         r.opts,
	}
	packageManager := pkgDepGraph.PackageManager

	engine, err := buildTaskGraphEngine(
		g,
		rs,
		r.opts.runOpts.singlePackage,
	)

	if err != nil {
		return errors.Wrap(err, "error preparing engine")
	}

	tracker := taskhash.NewTracker(
		g.RootNode,
		g.GlobalHash,
		// TODO(mehulkar): remove g,Pipeline, because we need to get task definitions from CompleteGaph instead
		g.Pipeline,
		g.WorkspaceInfos,
	)

	err = tracker.CalculateFileHashes(
		engine.TaskGraph.Vertices(),
		rs.Opts.runOpts.concurrency,
		r.base.RepoRoot,
		g,
	)

	if err != nil {
		return errors.Wrap(err, "error hashing package files")
	}

	// If we are running in parallel, then we remove all the edges in the graph
	// except for the root. Rebuild the task graph for backwards compatibility.
	// We still use dependencies specified by the pipeline configuration.
	if rs.Opts.runOpts.parallel {
		for _, edge := range g.WorkspaceGraph.Edges() {
			if edge.Target() != g.RootNode {
				g.WorkspaceGraph.RemoveEdge(edge)
			}
		}
		engine, err = buildTaskGraphEngine(
			g,
			rs,
			r.opts.runOpts.singlePackage,
		)
		if err != nil {
			return errors.Wrap(err, "error preparing engine")
		}
	}

	// Graph Run
	if rs.Opts.runOpts.graphFile != "" || rs.Opts.runOpts.graphDot {
		return GraphRun(ctx, rs, engine, r.base)
	}

	packagesInScope := rs.FilteredPkgs.UnsafeListOfStrings()
	sort.Strings(packagesInScope)
	// Initiate analytics and cache
	analyticsClient := r.initAnalyticsClient(ctx)
	defer analyticsClient.CloseWithTimeout(50 * time.Millisecond)
	turboCache, err := r.initCache(ctx, rs, analyticsClient)

	if err != nil {
		if errors.Is(err, cache.ErrNoCachesEnabled) {
			r.base.UI.Warn("No caches are enabled. You can try \"turbo login\", \"turbo link\", or ensuring you are not passing --remote-only to enable caching")
		} else {
			return errors.Wrap(err, "failed to set up caching")
		}
	}

	// dryRunSummary contains information that is statically analyzable about
	// the tasks that we expect to run based on the user command.
	// Currently, we only emit this on dry runs, but it may be useful for real runs later also.
	summary := &dryRunSummary{
		TurboVersion:     r.base.TurboVersion,
		Packages:         packagesInScope,
		GlobalHashInputs: ghInputs,
		PackageManager:   packageManager,
		Tasks:            []taskSummary{},
	}

	// Dry Run
	if rs.Opts.runOpts.dryRun {
<<<<<<< HEAD
=======
		// dryRunSummary contains information that is statically analyzable about
		// the tasks that we expect to run based on the user command.
		// Currently, we only emit this on dry runs, but it may be useful for real runs later also.
		summary := &dryRunSummary{
			Packages:          packagesInScope,
			GlobalHashSummary: newGlobalHashSummary(globalHashable),
			Tasks:             []taskSummary{},
		}
>>>>>>> 86caa709

		return DryRun(
			ctx,
			g,
			rs,
			engine,
			tracker,
			turboCache,
			r.base,
			summary,
		)
	}

	// RunState captures the runtime results for this run (e.g. timings of each task and profile)
	runState := NewRunState(startAt, r.opts.runOpts.profile)
	// Regular run
	return RealRun(
		ctx,
		g,
		rs,
		engine,
		tracker,
		turboCache,
		packagesInScope,
		r.base,
		summary,
		// Extra arg only for regular runs, dry-run doesn't get this
		packageManager,
		r.processes,
		runState,
	)
}

func (r *run) initAnalyticsClient(ctx gocontext.Context) analytics.Client {
	apiClient := r.base.APIClient
	var analyticsSink analytics.Sink
	if apiClient.IsLinked() {
		analyticsSink = apiClient
	} else {
		r.opts.cacheOpts.SkipRemote = true
		analyticsSink = analytics.NullSink
	}
	analyticsClient := analytics.NewClient(ctx, analyticsSink, r.base.Logger.Named("analytics"))
	return analyticsClient
}

func (r *run) initCache(ctx gocontext.Context, rs *runSpec, analyticsClient analytics.Client) (cache.Cache, error) {
	apiClient := r.base.APIClient
	// Theoretically this is overkill, but bias towards not spamming the console
	once := &sync.Once{}

	return cache.New(rs.Opts.cacheOpts, r.base.RepoRoot, apiClient, analyticsClient, func(_cache cache.Cache, err error) {
		// Currently the HTTP Cache is the only one that can be disabled.
		// With a cache system refactor, we might consider giving names to the caches so
		// we can accurately report them here.
		once.Do(func() {
			r.base.LogWarning("Remote Caching is unavailable", err)
		})
	})
}

func buildTaskGraphEngine(
	g *graph.CompleteGraph,
	rs *runSpec,
	isSinglePackage bool,
) (*core.Engine, error) {
	engine := core.NewEngine(g, isSinglePackage)

	// Note: g.Pipeline is a map, but this for loop only cares about the keys
	for taskName := range g.Pipeline {
		engine.AddTask(taskName)
	}

	if err := engine.Prepare(&core.EngineBuildingOptions{
		Packages:  rs.FilteredPkgs.UnsafeListOfStrings(),
		TaskNames: rs.Targets,
		TasksOnly: rs.Opts.runOpts.only,
	}); err != nil {
		return nil, err
	}

	// Check for cycles in the DAG.
	if err := util.ValidateGraph(engine.TaskGraph); err != nil {
		return nil, fmt.Errorf("Invalid task dependency graph:\n%v", err)
	}

	// Check that no tasks would be blocked by a persistent task
	if err := engine.ValidatePersistentDependencies(g); err != nil {
		return nil, fmt.Errorf("Invalid persistent task dependency:\n%v", err)
	}

	return engine, nil
}

// dry run custom flag
// NOTE: These *must* be kept in sync with the corresponding Rust
// enum definitions in shim/src/commands/mod.rs
const (
	_dryRunJSONValue = "Json"
	_dryRunTextValue = "Text"
)<|MERGE_RESOLUTION|>--- conflicted
+++ resolved
@@ -240,11 +240,7 @@
 		}
 	}
 
-<<<<<<< HEAD
-	ghInputs, err := NewGlobalHashInputs(
-=======
 	globalHashable, err := calculateGlobalHash(
->>>>>>> 86caa709
 		r.base.RepoRoot,
 		rootPackageJSON,
 		pipeline,
@@ -256,15 +252,6 @@
 		os.Environ(),
 	)
 
-<<<<<<< HEAD
-	if err != nil {
-		return fmt.Errorf("failed to collect global hash inputs: %v", err)
-	}
-
-	globalHash, err := ghInputs.calculateGlobalHash()
-	if err != nil {
-		return fmt.Errorf("error building global hash: %v", err)
-=======
 	if err != nil {
 		return fmt.Errorf("failed to collect global hash inputs: %v", err)
 	}
@@ -274,7 +261,6 @@
 		g.GlobalHash = globalHash
 	} else {
 		return fmt.Errorf("failed to calculate global hash: %v", err)
->>>>>>> 86caa709
 	}
 
 	r.base.Logger.Debug("local cache folder", "path", r.opts.cacheOpts.OverrideDir)
@@ -358,26 +344,15 @@
 	// the tasks that we expect to run based on the user command.
 	// Currently, we only emit this on dry runs, but it may be useful for real runs later also.
 	summary := &dryRunSummary{
-		TurboVersion:     r.base.TurboVersion,
-		Packages:         packagesInScope,
-		GlobalHashInputs: ghInputs,
-		PackageManager:   packageManager,
-		Tasks:            []taskSummary{},
+		TurboVersion:      r.base.TurboVersion,
+		Packages:          packagesInScope,
+		GlobalHashSummary: newGlobalHashSummary(globalHashable),
+		PackageManager:    packageManager,
+		Tasks:             []taskSummary{},
 	}
 
 	// Dry Run
 	if rs.Opts.runOpts.dryRun {
-<<<<<<< HEAD
-=======
-		// dryRunSummary contains information that is statically analyzable about
-		// the tasks that we expect to run based on the user command.
-		// Currently, we only emit this on dry runs, but it may be useful for real runs later also.
-		summary := &dryRunSummary{
-			Packages:          packagesInScope,
-			GlobalHashSummary: newGlobalHashSummary(globalHashable),
-			Tasks:             []taskSummary{},
-		}
->>>>>>> 86caa709
 
 		return DryRun(
 			ctx,
