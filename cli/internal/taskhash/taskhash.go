// package taskhash handles calculating dependency hashes for nodes in the task execution
// graph.

package taskhash

import (
	"fmt"
	"sort"
	"strings"
	"sync"

	"github.com/hashicorp/go-hclog"
	"github.com/pyr-sh/dag"
	gitignore "github.com/sabhiram/go-gitignore"
	"github.com/vercel/turbo/cli/internal/doublestar"
	"github.com/vercel/turbo/cli/internal/env"
	"github.com/vercel/turbo/cli/internal/fs"
	"github.com/vercel/turbo/cli/internal/hashing"
	"github.com/vercel/turbo/cli/internal/inference"
	"github.com/vercel/turbo/cli/internal/nodes"
	"github.com/vercel/turbo/cli/internal/turbopath"
	"github.com/vercel/turbo/cli/internal/util"
	"github.com/vercel/turbo/cli/internal/workspace"
	"golang.org/x/sync/errgroup"
)

// Tracker caches package-inputs hashes, as well as package-task hashes.
// package-inputs hashes must be calculated before package-task hashes,
// and package-task hashes must be calculated in topographical order.
// package-task hashing is threadsafe, provided topographical order is
// respected.
type Tracker struct {
	rootNode                    string
	globalHash                  string
	pipeline                    fs.Pipeline
	mu                          sync.RWMutex
	packageInputsHashes         packageFileHashes
	packageInputsExpandedHashes map[packageFileHashKey]map[turbopath.AnchoredUnixPath]string
	packageTaskHashes           map[string]string // taskID -> hash
<<<<<<< HEAD
	HashableEnvPairs            map[string][]string
	PackageTaskFramework        map[string]*inference.Framework
=======
	PackageTaskFramework        map[string]string
>>>>>>> 5f2e6bb5
}

// NewTracker creates a tracker for package-inputs combinations and package-task combinations.
func NewTracker(rootNode string, globalHash string, pipeline fs.Pipeline) *Tracker {
	return &Tracker{
		rootNode:             rootNode,
		globalHash:           globalHash,
		pipeline:             pipeline,
		packageTaskHashes:    make(map[string]string),
<<<<<<< HEAD
		HashableEnvPairs:     make(map[string][]string),
		PackageTaskFramework: make(map[string]*inference.Framework),
=======
		PackageTaskFramework: make(map[string]string),
>>>>>>> 5f2e6bb5
	}
}

// packageFileSpec defines a combination of a package and optional set of input globs
type packageFileSpec struct {
	pkg    string
	inputs []string
}

func specFromPackageTask(packageTask *nodes.PackageTask) packageFileSpec {
	return packageFileSpec{
		pkg:    packageTask.PackageName,
		inputs: packageTask.TaskDefinition.Inputs,
	}
}

// packageFileHashKey is a hashable representation of a packageFileSpec.
type packageFileHashKey string

// hashes the inputs for a packageTask
func (pfs packageFileSpec) ToKey() packageFileHashKey {
	sort.Strings(pfs.inputs)
	return packageFileHashKey(fmt.Sprintf("%v#%v", pfs.pkg, strings.Join(pfs.inputs, "!")))
}

func safeCompileIgnoreFile(filepath string) (*gitignore.GitIgnore, error) {
	if fs.FileExists(filepath) {
		return gitignore.CompileIgnoreFile(filepath)
	}
	// no op
	return gitignore.CompileIgnoreLines([]string{}...), nil
}

func (pfs *packageFileSpec) getHashObject(pkg *fs.PackageJSON, repoRoot turbopath.AbsoluteSystemPath) map[turbopath.AnchoredUnixPath]string {
	hashObject, pkgDepsErr := hashing.GetPackageDeps(repoRoot, &hashing.PackageDepsOptions{
		PackagePath:   pkg.Dir,
		InputPatterns: pfs.inputs,
	})
	if pkgDepsErr != nil {
		manualHashObject, err := manuallyHashPackage(pkg, pfs.inputs, repoRoot)
		if err != nil {
			return make(map[turbopath.AnchoredUnixPath]string)
		}
		hashObject = manualHashObject
	}

	return hashObject
}

func (pfs *packageFileSpec) hash(hashObject map[turbopath.AnchoredUnixPath]string) (string, error) {
	hashOfFiles, otherErr := fs.HashObject(hashObject)
	if otherErr != nil {
		return "", otherErr
	}
	return hashOfFiles, nil
}

func manuallyHashPackage(pkg *fs.PackageJSON, inputs []string, rootPath turbopath.AbsoluteSystemPath) (map[turbopath.AnchoredUnixPath]string, error) {
	hashObject := make(map[turbopath.AnchoredUnixPath]string)
	// Instead of implementing all gitignore properly, we hack it. We only respect .gitignore in the root and in
	// the directory of a package.
	ignore, err := safeCompileIgnoreFile(rootPath.UntypedJoin(".gitignore").ToString())
	if err != nil {
		return nil, err
	}

	ignorePkg, err := safeCompileIgnoreFile(rootPath.UntypedJoin(pkg.Dir.ToStringDuringMigration(), ".gitignore").ToString())
	if err != nil {
		return nil, err
	}

	includePattern := ""
	if len(inputs) > 0 {
		includePattern = "{" + strings.Join(inputs, ",") + "}"
	}

	pathPrefix := rootPath.UntypedJoin(pkg.Dir.ToStringDuringMigration()).ToString()
	convertedPathPrefix := turbopath.AbsoluteSystemPathFromUpstream(pathPrefix)
	fs.Walk(pathPrefix, func(name string, isDir bool) error {
		convertedName := turbopath.AbsoluteSystemPathFromUpstream(name)
		rootMatch := ignore.MatchesPath(convertedName.ToString())
		otherMatch := ignorePkg.MatchesPath(convertedName.ToString())
		if !rootMatch && !otherMatch {
			if !isDir {
				if includePattern != "" {
					val, err := doublestar.PathMatch(includePattern, convertedName.ToString())
					if err != nil {
						return err
					}
					if !val {
						return nil
					}
				}
				hash, err := fs.GitLikeHashFile(convertedName.ToString())
				if err != nil {
					return fmt.Errorf("could not hash file %v. \n%w", convertedName.ToString(), err)
				}

				relativePath, err := convertedName.RelativeTo(convertedPathPrefix)
				if err != nil {
					return fmt.Errorf("File path cannot be made relative: %w", err)
				}
				hashObject[relativePath.ToUnixPath()] = hash
			}
		}
		return nil
	})
	return hashObject, nil
}

// packageFileHashes is a map from a package and optional input globs to the hash of
// the matched files in the package.
type packageFileHashes map[packageFileHashKey]string

// CalculateFileHashes hashes each unique package-inputs combination that is present
// in the task graph. Must be called before calculating task hashes.
func (th *Tracker) CalculateFileHashes(
	allTasks []dag.Vertex,
	workerCount int,
	workspaceInfos workspace.Catalog,
	taskDefinitions map[string]*fs.TaskDefinition,
	repoRoot turbopath.AbsoluteSystemPath,
) error {
	hashTasks := make(util.Set)

	for _, v := range allTasks {
		taskID, ok := v.(string)
		if !ok {
			return fmt.Errorf("unknown task %v", taskID)
		}
		if taskID == th.rootNode {
			continue
		}
		pkgName, _ := util.GetPackageTaskFromId(taskID)
		if pkgName == th.rootNode {
			continue
		}

		taskDefinition, ok := taskDefinitions[taskID]
		if !ok {
			return fmt.Errorf("missing pipeline entry %v", taskID)
		}

		pfs := &packageFileSpec{
			pkg:    pkgName,
			inputs: taskDefinition.Inputs,
		}

		hashTasks.Add(pfs)
	}

	hashes := make(map[packageFileHashKey]string, len(hashTasks))
	hashObjects := make(map[packageFileHashKey]map[turbopath.AnchoredUnixPath]string, len(hashTasks))
	hashQueue := make(chan *packageFileSpec, workerCount)
	hashErrs := &errgroup.Group{}

	for i := 0; i < workerCount; i++ {
		hashErrs.Go(func() error {
			for packageFileSpec := range hashQueue {
				pkg, ok := workspaceInfos.PackageJSONs[packageFileSpec.pkg]
				if !ok {
					return fmt.Errorf("cannot find package %v", packageFileSpec.pkg)
				}
				hashObject := packageFileSpec.getHashObject(pkg, repoRoot)
				hash, err := packageFileSpec.hash(hashObject)
				if err != nil {
					return err
				}
				th.mu.Lock()
				pfsKey := packageFileSpec.ToKey()
				hashes[pfsKey] = hash
				hashObjects[pfsKey] = hashObject
				th.mu.Unlock()
			}
			return nil
		})
	}
	for ht := range hashTasks {
		hashQueue <- ht.(*packageFileSpec)
	}
	close(hashQueue)
	err := hashErrs.Wait()
	if err != nil {
		return err
	}
	th.packageInputsHashes = hashes
	th.packageInputsExpandedHashes = hashObjects
	return nil
}

type taskHashInputs struct {
	packageDir           turbopath.AnchoredUnixPath
	hashOfFiles          string
	externalDepsHash     string
	task                 string
	outputs              fs.TaskOutputs
	passThruArgs         []string
	hashableEnvPairs     []string
	globalHash           string
	taskDependencyHashes []string
}

func (th *Tracker) calculateDependencyHashes(dependencySet dag.Set) ([]string, error) {
	dependencyHashSet := make(util.Set)

	rootPrefix := th.rootNode + util.TaskDelimiter
	th.mu.RLock()
	defer th.mu.RUnlock()
	for _, dependency := range dependencySet {
		if dependency == th.rootNode {
			continue
		}
		dependencyTask, ok := dependency.(string)
		if !ok {
			return nil, fmt.Errorf("unknown task: %v", dependency)
		}
		if strings.HasPrefix(dependencyTask, rootPrefix) {
			continue
		}
		dependencyHash, ok := th.packageTaskHashes[dependencyTask]
		if !ok {
			return nil, fmt.Errorf("missing hash for dependent task: %v", dependencyTask)
		}
		dependencyHashSet.Add(dependencyHash)
	}
	dependenciesHashList := dependencyHashSet.UnsafeListOfStrings()
	sort.Strings(dependenciesHashList)
	return dependenciesHashList, nil
}

// CalculateTaskHash calculates the hash for package-task combination. It is threadsafe, provided
// that it has previously been called on its task-graph dependencies. File hashes must be calculated
// first.
func (th *Tracker) CalculateTaskHash(packageTask *nodes.PackageTask, dependencySet dag.Set, logger hclog.Logger, args []string) (string, error) {
	pfs := specFromPackageTask(packageTask)
	pkgFileHashKey := pfs.ToKey()

	hashOfFiles, ok := th.packageInputsHashes[pkgFileHashKey]
	if !ok {
		return "", fmt.Errorf("cannot find package-file hash for %v", pkgFileHashKey)
	}

	var envPrefixes []string
	framework := inference.InferFramework(packageTask.Pkg)
	if framework != nil && framework.EnvPrefix != "" {
		// log auto detected framework and env prefix
		logger.Debug(fmt.Sprintf("auto detected framework for %s", packageTask.PackageName), "framework", framework.Slug, "env_prefix", framework.EnvPrefix)
		envPrefixes = append(envPrefixes, framework.EnvPrefix)
	}

	envVars := env.GetHashableEnvVars(packageTask.TaskDefinition.EnvVarDependencies, envPrefixes)
	hashableEnvPairs := envVars.All.ToHashable()
	outputs := packageTask.HashableOutputs()
	taskDependencyHashes, err := th.calculateDependencyHashes(dependencySet)
	if err != nil {
		return "", err
	}
	// log any auto detected env vars
	logger.Debug(fmt.Sprintf("task hash env vars for %s:%s", packageTask.PackageName, packageTask.Task), "vars", hashableEnvPairs)

	hash, err := fs.HashObject(&taskHashInputs{
		packageDir:           packageTask.Pkg.Dir.ToUnixPath(),
		hashOfFiles:          hashOfFiles,
		externalDepsHash:     packageTask.Pkg.ExternalDepsHash,
		task:                 packageTask.Task,
		outputs:              outputs.Sort(),
		passThruArgs:         args,
		hashableEnvPairs:     hashableEnvPairs,
		globalHash:           th.globalHash,
		taskDependencyHashes: taskDependencyHashes,
	})
	if err != nil {
		return "", fmt.Errorf("failed to hash task %v: %v", packageTask.TaskID, hash)
	}
	th.mu.Lock()
	th.packageTaskHashes[packageTask.TaskID] = hash
<<<<<<< HEAD
	th.HashableEnvPairs[packageTask.TaskID] = hashableEnvPairs
	th.PackageTaskFramework[packageTask.TaskID] = framework
=======
	if framework != nil {
		th.PackageTaskFramework[packageTask.TaskID] = framework.Slug
	}
>>>>>>> 5f2e6bb5
	th.mu.Unlock()
	return hash, nil
}

// GetExpandedInputs gets the expanded set of inputs for a given PackageTask
// Thes was stored during CalculateFilesHash, so that method must run first
func (th *Tracker) GetExpandedInputs(packageTask *nodes.PackageTask) map[turbopath.AnchoredUnixPath]string {
	pfs := specFromPackageTask(packageTask)
	expandedInputs := th.packageInputsExpandedHashes[pfs.ToKey()]
	inputsCopy := make(map[turbopath.AnchoredUnixPath]string, len(expandedInputs))

	for path, hash := range expandedInputs {
		inputsCopy[path] = hash
	}

	return inputsCopy
}<|MERGE_RESOLUTION|>--- conflicted
+++ resolved
@@ -37,12 +37,8 @@
 	packageInputsHashes         packageFileHashes
 	packageInputsExpandedHashes map[packageFileHashKey]map[turbopath.AnchoredUnixPath]string
 	packageTaskHashes           map[string]string // taskID -> hash
-<<<<<<< HEAD
 	HashableEnvPairs            map[string][]string
-	PackageTaskFramework        map[string]*inference.Framework
-=======
 	PackageTaskFramework        map[string]string
->>>>>>> 5f2e6bb5
 }
 
 // NewTracker creates a tracker for package-inputs combinations and package-task combinations.
@@ -52,12 +48,8 @@
 		globalHash:           globalHash,
 		pipeline:             pipeline,
 		packageTaskHashes:    make(map[string]string),
-<<<<<<< HEAD
 		HashableEnvPairs:     make(map[string][]string),
-		PackageTaskFramework: make(map[string]*inference.Framework),
-=======
 		PackageTaskFramework: make(map[string]string),
->>>>>>> 5f2e6bb5
 	}
 }
 
@@ -334,14 +326,11 @@
 	}
 	th.mu.Lock()
 	th.packageTaskHashes[packageTask.TaskID] = hash
-<<<<<<< HEAD
 	th.HashableEnvPairs[packageTask.TaskID] = hashableEnvPairs
 	th.PackageTaskFramework[packageTask.TaskID] = framework
-=======
 	if framework != nil {
 		th.PackageTaskFramework[packageTask.TaskID] = framework.Slug
 	}
->>>>>>> 5f2e6bb5
 	th.mu.Unlock()
 	return hash, nil
 }
