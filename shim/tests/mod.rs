--- conflicted
+++ resolved
@@ -1,45 +1,5 @@
 use assert_cmd::Command;
 
-<<<<<<< HEAD
-=======
-static TURBO_HELP: &str = "The build system that makes ship happen
-
-Usage: turbo [OPTIONS] [TASKS]... [COMMAND]
-
-Commands:
-  bin         Get the path to the Turbo binary
-  completion  Generate the autocompletion script for the specified shell
-  daemon      Runs the Turborepo background daemon
-  help        Help about any command
-  link        Link your local directory to a Vercel organization and enable remote caching
-  login       Login to your Vercel account
-  logout      Logout to your Vercel account
-  prune       Prepare a subset of your monorepo
-  run         Run tasks across projects in your monorepo
-  unlink      Unlink the current directory from your Vercel organization and disable Remote Caching
-
-Arguments:
-  [TASKS]...  
-
-Options:
-  -h, --help                     
-      --version                  
-      --api <API>                Override the endpoint for API calls
-      --color                    Force color usage in the terminal
-      --cpuprofile <CPUPROFILE>  Specify a file to save a cpu profile
-      --cwd <CWD>                The directory in which to run turbo
-      --heap <HEAP>              Specify a file to save a pprof heap profile
-      --login <LOGIN>            Override the login endpoint
-      --no-color                 Suppress color usage in the terminal
-      --preflight                When enabled, turbo will precede HTTP requests with an OPTIONS \
-                           request for authorization
-      --team <TEAM>              Set the team slug for API calls
-      --token <TOKEN>            Set the auth token for API calls
-      --trace <TRACE>            Specify a file to save a pprof trace
-  -v, --verbosity <VERBOSITY>    verbosity
-";
-
->>>>>>> 92a384a7
 fn get_version() -> &'static str {
     include_str!("../../version.txt")
         .split_once('\n')
